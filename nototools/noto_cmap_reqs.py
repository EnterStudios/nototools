--- conflicted
+++ resolved
@@ -741,12 +741,8 @@
   color_only_emoji.remove(0x1f0cf)  # playing card black joker
   # remove emoji with a variation selector that allows a text presentation
   # include proposed variants from 2016/08/23
-<<<<<<< HEAD
   color_only_emoji -= unicode_data.get_unicode_emoji_variants(
       'proposed_extra')
-=======
-  color_only_emoji -= unicode_data.get_unicode_emoji_variants(True)
->>>>>>> 65d818d0
 
   all_emoji = unicode_data.get_emoji()
   cmap_ops.create_script('Zsye')
